import { LogOut } from "lucide-react";

import { useAtomValue } from "jotai";
import { isShowHeaderAtom } from "@/atoms/ui";
import SelectGrade from "./SelectGrade";

export function HeaderTitle() {
  const isShowHeader = useAtomValue(isShowHeaderAtom);
  return (
    <div className="flex items-center justify-between">
      <div className="flex items-center">
<<<<<<< HEAD
        <h1 className="text-5xl font-bold">학원명</h1>
        <div className="ml-6 mr-2.5">
          {isShowHeader && (
            <Select defaultValue="중1">
              <SelectTrigger>
                <SelectValue placeholder="중1" />
              </SelectTrigger>
              <SelectContent>
                <SelectItem value="중1">중1</SelectItem>
                <SelectItem value="중2">중2</SelectItem>
                <SelectItem value="중3">중3</SelectItem>
              </SelectContent>
            </Select>
          )}
        </div>
=======
        <h1 className="text-5xl font-bold">태극 스쿨</h1>
        <div className="ml-6 mr-2.5">{isShowHeader && <SelectGrade />}</div>
>>>>>>> 4e1575b6
      </div>
      <LogOut className="w-16 h-16" />
    </div>
  );
}<|MERGE_RESOLUTION|>--- conflicted
+++ resolved
@@ -9,26 +9,8 @@
   return (
     <div className="flex items-center justify-between">
       <div className="flex items-center">
-<<<<<<< HEAD
-        <h1 className="text-5xl font-bold">학원명</h1>
-        <div className="ml-6 mr-2.5">
-          {isShowHeader && (
-            <Select defaultValue="중1">
-              <SelectTrigger>
-                <SelectValue placeholder="중1" />
-              </SelectTrigger>
-              <SelectContent>
-                <SelectItem value="중1">중1</SelectItem>
-                <SelectItem value="중2">중2</SelectItem>
-                <SelectItem value="중3">중3</SelectItem>
-              </SelectContent>
-            </Select>
-          )}
-        </div>
-=======
         <h1 className="text-5xl font-bold">태극 스쿨</h1>
         <div className="ml-6 mr-2.5">{isShowHeader && <SelectGrade />}</div>
->>>>>>> 4e1575b6
       </div>
       <LogOut className="w-16 h-16" />
     </div>
