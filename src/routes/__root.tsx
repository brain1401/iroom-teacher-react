import {
  HeadContent,
  Scripts,
  createRootRouteWithContext,
  Outlet,
} from "@tanstack/react-router";
import { TanStackRouterDevtoolsPanel } from "@tanstack/react-router-devtools";
import { TanStackDevtools } from "@tanstack/react-devtools";

import TanStackQueryDevtools from "../integrations/tanstack-query/devtools";
import type { QueryClient } from "@tanstack/react-query";
import appCss from "@/css/root.css?url";
<<<<<<< HEAD
import _NavigationBar from "@/components/layout/NavigationBar";
=======
>>>>>>> 4e1575b6
import { useAtomValue } from "jotai";
import { mainBgExtraCombinedClassAtom } from "@/atoms/ui";
import { cn } from "@/lib/utils";

/**
 * 라우터 컨텍스트 타입 정의
 *
 * TanStack Router의 모든 라우트에서 공유하는 타입 안전한 컨텍스트
 * QueryClient를 포함하여 서버 상태 관리를 위한 React Query 통합 제공
 *
 * @property queryClient - React Query의 QueryClient 인스턴스로 데이터 캐싱과 서버 상태 관리 담당
 */
type MyRouterContext = {
  queryClient: QueryClient;
};

/**
 * TanStack Router 루트 라우트 정의
 *
 * createRootRouteWithContext를 사용하여 타입 안전한 컨텍스트가 있는 루트 라우트 생성
 * 애플리케이션의 최상위 라우트로서 모든 하위 라우트의 부모 역할
 *
 * - head: HTML head 영역의 메타데이터, 스타일시트, 폰트 등 설정
 * - component: 메인 레이아웃을 담당하는 RootComponent 지정
 * - shellComponent: HTML 문서 전체 구조를 담당하는 RootDocument 지정
 */
export const Route = createRootRouteWithContext<MyRouterContext>()({
  head: () => ({
    // HTML 메타데이터 설정 (charset, viewport, title, description)
    meta: [
      {
        charSet: "utf-8",
      },
      {
        name: "viewport",
        content: "width=device-width, initial-scale=1",
      },
      {
        title: "이룸 클래스",
      },
      {
        name: "description",
        content: "이룸 클래스",
      },
    ],
    // 스타일시트와 폰트 로딩을 위한 링크 설정
    links: [
      {
        rel: "stylesheet",
        href: appCss,
      },
      {
        rel: "preconnect",
        href: "https://fonts.googleapis.com",
      },
      {
        rel: "preconnect",
        href: "https://fonts.gstatic.com",
        crossOrigin: "anonymous",
      },
      {
        rel: "stylesheet",
        href: "https://fonts.googleapis.com/css2?family=Noto+Sans+KR:wght@100;300;400;500;700;900&display=swap",
      },
    ],
  }),

  component: RootComponent,
  shellComponent: RootDocument,
});

/**
 * 루트 컴포넌트 - 애플리케이션 메인 레이아웃
 *
 * 모든 페이지에서 공통으로 보이는 레이아웃 정의
 * 내비게이션 바와 메인 콘텐츠 영역으로 구성
 *
 * - NavigationBar: 상단 네비게이션 메뉴
 * - main: 메인 콘텐츠 영역으로 Outlet을 통해 하위 라우트 렌더링
 * - Outlet: TanStack Router의 핵심 컴포넌트로 현재 활성화된 자식 라우트 렌더링 위치
 */
function RootComponent() {
  /**
   * 📌 useAtomValue 사용 이유: 값만 읽기 (read-only)
   * - mainBgExtraCombinedClassAtom의 값만 필요하고 변경할 필요 없음
   * - useAtom 대신 useAtomValue 사용으로 불필요한 setter 함수 제거
   * - 성능 최적화: 값 변경 기능이 없어 더 가벼운 훅 사용
   */
  const extra = useAtomValue(mainBgExtraCombinedClassAtom);
  return (
    <>
      {/* <NavigationBar /> */}
      <main
        className={cn(
          "flex flex-1 w-full bg-background-400 dark:bg-background-900",
          extra,
        )}
      >
        {/* 하위 라우트가 렌더링되는 위치 */}
        <Outlet />
      </main>
    </>
  );
}

/**
 * 루트 문서 컴포넌트 - HTML 문서 전체 구조
 *
 * TanStack Start의 shellComponent로 사용되어 HTML 문서의 전체 구조 정의
 * SSR(Server-Side Rendering) 환경에서 초기 HTML 문서 생성 시 사용
 *
 * @param children - 애플리케이션의 메인 콘텐츠 (RootComponent 전달)
 *
 * 구성 요소:
 * - html: 한국어 설정, 전체 높이 클래스, 하이드레이션 경고 억제
 * - head: HeadContent를 통해 메타데이터와 스타일시트 삽입
 * - body: 전체 높이, flex 레이아웃, Noto Sans KR 폰트 적용
 * - TanStackDevtools: 개발 환경에서 라우터와 쿼리 상태 모니터링 도구
 * - Scripts: TanStack Start에서 필요한 클라이언트 스크립트 삽입
 */
function RootDocument({ children }: { children: React.ReactNode }) {
  return (
    <html lang="ko" className="h-full" suppressHydrationWarning>
      <head>
        {/* RouteOptions.head에서 설정된 메타데이터와 링크를 렌더링 */}
        <HeadContent />
      </head>
      <body className="h-full w-full flex flex-col font-noto-sans-kr">
        {/* 메인 애플리케이션 콘텐츠 */}
        {children}

        {/* 개발 도구 - 라우터와 쿼리 상태 모니터링 */}
        <TanStackDevtools
          config={{
            position: "bottom-left",
          }}
          plugins={[
            {
              name: "Tanstack Router",
              render: <TanStackRouterDevtoolsPanel />,
            },
            TanStackQueryDevtools,
          ]}
        />
        {/* 클라이언트 사이드 스크립트 (하이드레이션, 이벤트 핸들러 등) */}
        <Scripts />
      </body>
    </html>
  );
}<|MERGE_RESOLUTION|>--- conflicted
+++ resolved
@@ -10,10 +10,6 @@
 import TanStackQueryDevtools from "../integrations/tanstack-query/devtools";
 import type { QueryClient } from "@tanstack/react-query";
 import appCss from "@/css/root.css?url";
-<<<<<<< HEAD
-import _NavigationBar from "@/components/layout/NavigationBar";
-=======
->>>>>>> 4e1575b6
 import { useAtomValue } from "jotai";
 import { mainBgExtraCombinedClassAtom } from "@/atoms/ui";
 import { cn } from "@/lib/utils";
