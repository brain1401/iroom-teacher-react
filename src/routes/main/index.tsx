--- conflicted
+++ resolved
@@ -1,5 +1,4 @@
 import { isShowHeaderAtom } from "@/atoms/ui";
-<<<<<<< HEAD
 import { ExamSubmissionStatus } from "@/components/ExamSubmissionStatus";
 import { Card, CardContent, CardHeader, CardTitle } from "@/components/ui/card";
 import { createFileRoute } from "@tanstack/react-router";
@@ -7,18 +6,10 @@
 import { useLayoutEffect } from "react";
 import { GradeDistributionChart } from "@/components/Gradedistributionchart";
 import type { ChartConfig } from "@/components/ui/chart";
-=======
-import { Card } from "@/components/ui/card";
-import { createFileRoute } from "@tanstack/react-router";
-import { useSetAtom } from "jotai";
-import { useLayoutEffect } from "react";
->>>>>>> 4e1575b6
 
 export const Route = createFileRoute("/main/")({
   component: RouteComponent,
 });
-<<<<<<< HEAD
-
 type ExamSubmissionStatus = {
   unitName: string;
   submittedCount: number;
@@ -79,9 +70,6 @@
   },
 } satisfies ChartConfig;
 
-=======
-
->>>>>>> 4e1575b6
 function RouteComponent() {
   const setIsShowHeader = useSetAtom(isShowHeaderAtom);
 
