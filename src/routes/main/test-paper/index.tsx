--- conflicted
+++ resolved
@@ -1,23 +1,3 @@
-<<<<<<< HEAD
-import { isShowHeaderAtom } from "@/atoms/ui";
-import { Card } from "@/components/ui/card";
-import { createFileRoute } from "@tanstack/react-router";
-import { useSetAtom } from "jotai";
-import { useLayoutEffect } from "react";
-
-export const Route = createFileRoute("/main/test-paper/")({
-  component: RouteComponent,
-});
-
-function RouteComponent() {
-  const setIsShowHeader = useSetAtom(isShowHeaderAtom);
-
-  useLayoutEffect(() => {
-    setIsShowHeader(false);
-  }, [setIsShowHeader]);
-=======
-// src/routes/test-paper/index.tsx
-
 import { createFileRoute } from "@tanstack/react-router";
 import { useLayoutEffect, useState } from "react";
 import { motion } from "framer-motion";
@@ -27,11 +7,9 @@
 import { useSetAtom } from "jotai";
 import { isShowHeaderAtom } from "@/atoms/ui";
 
-// 라우트 경로 변경
 export const Route = createFileRoute("/main/test-paper/")({
-  component: TestPaperPage, // 👈 페이지 컴포넌트명 변경
+  component: TestPaperPage,
 });
->>>>>>> 4e1575b6
 
 /**
  * 시험지 페이지 컴포넌트
@@ -43,6 +21,12 @@
  * - shadcn/ui `Tabs` 조합 스타일 적용
  */
 function TestPaperPage() {
+  const setIsShowHeader = useSetAtom(isShowHeaderAtom);
+
+  useLayoutEffect(() => {
+    setIsShowHeader(false);
+  }, [setIsShowHeader]);
+
   return (
     <>
       <TabsContent value="list" className="mt-10">
