<<<<<<< HEAD
// src/routes/test-paper/index.tsx

import { createFileRoute } from "@tanstack/react-router";
import { TabsContent } from "@/components/ui/tabs";
import { TestListTab } from "@/components/test/TestListTab";
import { TestRegistrationTab } from "@/components/test/TestRegistrationTab";

// 라우트 경로 변경
export const Route = createFileRoute("/main/test-management/")({
  component: TestPaperPage, // 👈 페이지 컴포넌트명 변경
});
=======
import { isShowHeaderAtom } from "@/atoms/ui";
import { Card } from "@/components/ui/card";
import { createFileRoute } from "@tanstack/react-router";
import { useSetAtom } from "jotai";
import { useLayoutEffect } from "react";

export const Route = createFileRoute("/main/test-management/")({
  component: RouteComponent,
});

function RouteComponent() {
  const setIsShowHeader = useSetAtom(isShowHeaderAtom);

  useLayoutEffect(() => {
    setIsShowHeader(false);
  }, [setIsShowHeader]);
>>>>>>> 4e1575b6

/**
 * 시험지 페이지 컴포넌트
 * @description 탭 전환 및 하단 밑줄 애니메이션 제공
 *
 * 주요 기능:
 * - 제어형 탭 상태 관리
 * - framer-motion `layoutId` 기반 밑줄 이동 애니메이션 처리
 * - shadcn/ui `Tabs` 조합 스타일 적용
 */
function TestPaperPage() {
  return (
<<<<<<< HEAD
    <>
      <TabsContent value="list" className="mt-10">
        <TestListTab />
      </TabsContent>

      <TabsContent value="register" className="mt-10">
        <TestRegistrationTab />
      </TabsContent>
    </>
=======
    <Card>
      <div className="text-[2.5rem] font-bold">시험 관리</div>
    </Card>
>>>>>>> 4e1575b6
  );
}<|MERGE_RESOLUTION|>--- conflicted
+++ resolved
@@ -1,21 +1,11 @@
-<<<<<<< HEAD
-// src/routes/test-paper/index.tsx
-
-import { createFileRoute } from "@tanstack/react-router";
-import { TabsContent } from "@/components/ui/tabs";
-import { TestListTab } from "@/components/test/TestListTab";
-import { TestRegistrationTab } from "@/components/test/TestRegistrationTab";
-
-// 라우트 경로 변경
-export const Route = createFileRoute("/main/test-management/")({
-  component: TestPaperPage, // 👈 페이지 컴포넌트명 변경
-});
-=======
 import { isShowHeaderAtom } from "@/atoms/ui";
 import { Card } from "@/components/ui/card";
 import { createFileRoute } from "@tanstack/react-router";
 import { useSetAtom } from "jotai";
 import { useLayoutEffect } from "react";
+import { TabsContent } from "@/components/ui/tabs";
+import { TestListTab } from "@/components/test/TestListTab";
+import { TestRegistrationTab } from "@/components/test/TestRegistrationTab";
 
 export const Route = createFileRoute("/main/test-management/")({
   component: RouteComponent,
@@ -27,7 +17,6 @@
   useLayoutEffect(() => {
     setIsShowHeader(false);
   }, [setIsShowHeader]);
->>>>>>> 4e1575b6
 
 /**
  * 시험지 페이지 컴포넌트
@@ -38,9 +27,7 @@
  * - framer-motion `layoutId` 기반 밑줄 이동 애니메이션 처리
  * - shadcn/ui `Tabs` 조합 스타일 적용
  */
-function TestPaperPage() {
   return (
-<<<<<<< HEAD
     <>
       <TabsContent value="list" className="mt-10">
         <TestListTab />
@@ -50,10 +37,5 @@
         <TestRegistrationTab />
       </TabsContent>
     </>
-=======
-    <Card>
-      <div className="text-[2.5rem] font-bold">시험 관리</div>
-    </Card>
->>>>>>> 4e1575b6
   );
 }